# tests/test_draftfile.py
# tests/test_draftfile.py
import random
import time
from pathlib import Path

import pytest

from py_moodle.course import (
    MoodleCourseError,
    create_course,
    delete_course,
    get_course_context_id,
)
from py_moodle.draftfile import (
    MoodleDraftFileError,
    detect_upload_repo,
    list_draft_files,
    upload_file_to_draft_area,
)
from py_moodle.upload import MoodleUploadError, upload_file_webservice

# --- Fixtures ---


@pytest.fixture
def base_url(request):
    return request.config.moodle_target.url


@pytest.fixture
def token(moodle):
    if not moodle.webservice_token:
        pytest.skip("No webservice token available for draftfile tests.")
    return moodle.webservice_token


@pytest.fixture
def sesskey(moodle):
    if not moodle.sesskey:
        pytest.skip("No sesskey available for draftfile tests.")
    return moodle.sesskey


@pytest.fixture
def temp_text_file(tmp_path: Path) -> Path:
    """Creates a temporary text file for upload tests."""
    file_path = tmp_path / "test_upload.txt"
    file_path.write_text("This is a test file for py-moodle draft area.")
    return file_path


@pytest.fixture(scope="module")
def temporary_course_for_draftfile(request):
    """
    Creates a temporary course for all tests in this module and deletes it afterwards.
    """
    target = request.config.moodle_target
    from py_moodle.auth import login

    moodle_session = login(
        url=target.url, username=target.username, password=target.password
    )
    if not moodle_session.sesskey:
        pytest.skip(
            "Could not get sesskey to create a temporary course for draftfile tests."
        )

    base_url = target.url
    sesskey = moodle_session.sesskey
    fullname = f"Test Course For Draftfile {random.randint(1000, 9999)}"
    shortname = f"TCDF{random.randint(1000, 9999)}"

    try:
        course = create_course(
            session=moodle_session,
            base_url=base_url,
            sesskey=sesskey,
            fullname=fullname,
            shortname=shortname,
            categoryid=1,
            numsections=1,
        )
        assert isinstance(course, dict) and "id" in course
    except MoodleCourseError as e:
        pytest.skip(f"Could not create temporary course for draftfile tests: {e}")

    yield course

    # Teardown
    try:
        delete_course(moodle_session, base_url, sesskey, course["id"], force=True)
    except MoodleCourseError as e:
        print(
            f"\nWARNING: Could not clean up temporary course {course['id']}. Error: {e}"
        )


# --- Tests ---


def test_upload_and_list_draft_file(moodle, base_url, token, sesskey, temp_text_file):
    """
    Tests the full lifecycle of a draft file: upload and then list to verify.
    """
    # 1. Upload the file to the user's private draft area using the webservice
    try:
        draft_itemid = upload_file_webservice(
            base_url=base_url,
            token=token,
            file_path=str(temp_text_file),
        )
        assert isinstance(draft_itemid, int)
    except MoodleUploadError as e:
        pytest.fail(f"upload_file_webservice failed unexpectedly: {e}")

    # 2. List the files in that draft area to confirm the upload
    try:
        # Listing still requires a session-based method
        files_in_draft = list_draft_files(moodle, base_url, sesskey, draft_itemid)
    except MoodleDraftFileError as e:
        pytest.fail(f"list_draft_files failed unexpectedly: {e}")

    assert isinstance(files_in_draft, list)
    assert (
        len(files_in_draft) == 1
    ), "There should be exactly one file in the new draft area."

    uploaded_file_info = files_in_draft[0]
    assert uploaded_file_info.get("filename") == temp_text_file.name
    assert "url" in uploaded_file_info


def test_detect_upload_repo_scraping(moodle, request, temporary_course_for_draftfile):
    """
    Tests that the 'upload' repository ID can be correctly detected by scraping
    the course edit page.
    """
    base_url = request.config.moodle_target.url
    course_id = temporary_course_for_draftfile["id"]

    try:
        # Call the function we want to test
        repo_id = detect_upload_repo(
            session=moodle, base_url=base_url, course_id=course_id
        )

        # Verify that the result is a positive integer
        assert isinstance(repo_id, int), "The returned repo_id should be an integer."
<<<<<<< HEAD

        # 2. The upload repository ID is site-specific but should be positive.
        assert repo_id > 0, "The detected repo_id for 'upload' must be positive."
=======
        assert repo_id > 0, "The detected repo_id should be a positive integer."
>>>>>>> 1bf91f64

    except MoodleDraftFileError as e:
        pytest.fail(f"detect_upload_repo failed with an exception: {e}")


def test_upload_file_handles_existing_file_by_renaming(
    moodle, request, temporary_course_for_draftfile, temp_text_file
):
    """
    Tests that uploading the same file twice results in Moodle renaming the second
    file, and our function correctly returns the new filename.
    """
    base_url = request.config.moodle_target.url
    sesskey = moodle.sesskey
    course_id = temporary_course_for_draftfile["id"]

    try:
        course_context_id = get_course_context_id(moodle, base_url, course_id)
    except Exception as e:
        pytest.fail(f"Could not get course context ID: {e}")

    test_itemid = int(time.time() * 1000)

    # 1. First upload: This should succeed and return the original filename.
    try:
        itemid1, filename1 = upload_file_to_draft_area(
            session=moodle,
            base_url=base_url,
            sesskey=sesskey,
            course_id=course_id,
            course_context_id=course_context_id,
            file_path=str(temp_text_file),
            itemid=test_itemid,
        )
        assert itemid1 == test_itemid
        assert filename1 == temp_text_file.name
    except MoodleDraftFileError as e:
        pytest.fail(f"The first file upload failed unexpectedly: {e}")

    # 2. Second upload: Should succeed and return a *new* filename.
    try:
        itemid2, filename2 = upload_file_to_draft_area(
            session=moodle,
            base_url=base_url,
            sesskey=sesskey,
            course_id=course_id,
            course_context_id=course_context_id,
            file_path=str(temp_text_file),
            itemid=test_itemid,
        )
        assert itemid2 == test_itemid
        assert filename2 != temp_text_file.name
        # The default renaming format is "filename (1).ext"
        expected_new_name_part = f"{temp_text_file.stem} (1)"
        assert expected_new_name_part in filename2
    except MoodleDraftFileError as e:
        pytest.fail(f"The second upload failed when it should have been handled: {e}")

    # 3. Verify that both files now exist in the draft area.
    files_in_draft = list_draft_files(moodle, base_url, sesskey, test_itemid)
    assert len(files_in_draft) == 2
    filenames_in_draft = {f["filename"] for f in files_in_draft}
    assert temp_text_file.name in filenames_in_draft
    assert filename2 in filenames_in_draft<|MERGE_RESOLUTION|>--- conflicted
+++ resolved
@@ -147,13 +147,7 @@
 
         # Verify that the result is a positive integer
         assert isinstance(repo_id, int), "The returned repo_id should be an integer."
-<<<<<<< HEAD
-
-        # 2. The upload repository ID is site-specific but should be positive.
         assert repo_id > 0, "The detected repo_id for 'upload' must be positive."
-=======
-        assert repo_id > 0, "The detected repo_id should be a positive integer."
->>>>>>> 1bf91f64
 
     except MoodleDraftFileError as e:
         pytest.fail(f"detect_upload_repo failed with an exception: {e}")
